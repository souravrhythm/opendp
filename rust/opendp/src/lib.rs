--- conflicted
+++ resolved
@@ -152,8 +152,5 @@
 pub mod samplers;
 pub mod traits;
 pub mod trans;
-<<<<<<< HEAD
 pub mod sarus;
-=======
-pub mod comb;
->>>>>>> 69b7c872
+pub mod comb;